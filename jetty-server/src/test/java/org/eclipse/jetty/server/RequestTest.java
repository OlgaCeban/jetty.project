//
//  ========================================================================
//  Copyright (c) 1995-2014 Mort Bay Consulting Pty. Ltd.
//  ------------------------------------------------------------------------
//  All rights reserved. This program and the accompanying materials
//  are made available under the terms of the Eclipse Public License v1.0
//  and Apache License v2.0 which accompanies this distribution.
//
//      The Eclipse Public License is available at
//      http://www.eclipse.org/legal/epl-v10.html
//
//      The Apache License v2.0 is available at
//      http://www.opensource.org/licenses/apache2.0.php
//
//  You may elect to redistribute this code under either of these licenses.
//  ========================================================================
//

package org.eclipse.jetty.server;

import static org.hamcrest.Matchers.containsString;
<<<<<<< HEAD
import static org.hamcrest.Matchers.not;
=======
import static org.hamcrest.Matchers.startsWith;
>>>>>>> 299d390d
import static org.junit.Assert.assertEquals;
import static org.junit.Assert.assertFalse;
import static org.junit.Assert.assertNotNull;
import static org.junit.Assert.assertNotSame;
import static org.junit.Assert.assertNull;
import static org.junit.Assert.assertSame;
import static org.junit.Assert.assertThat;
import static org.junit.Assert.assertTrue;
import static org.junit.Assert.fail;

import java.io.BufferedReader;
import java.io.File;
import java.io.FileReader;
import java.io.IOException;
import java.io.InputStream;
import java.io.Reader;
import java.io.UnsupportedEncodingException;
import java.nio.charset.StandardCharsets;
import java.util.ArrayList;
import java.util.Arrays;
import java.util.Map;
import java.util.concurrent.TimeUnit;
import java.util.concurrent.atomic.AtomicInteger;

import javax.servlet.MultipartConfigElement;
import javax.servlet.ServletException;
import javax.servlet.ServletInputStream;
import javax.servlet.ServletRequestEvent;
import javax.servlet.http.Cookie;
import javax.servlet.http.HttpServletRequest;
import javax.servlet.http.HttpServletResponse;
import javax.servlet.http.Part;

import org.eclipse.jetty.http.MimeTypes;
import org.eclipse.jetty.server.handler.AbstractHandler;
import org.eclipse.jetty.server.handler.ContextHandler;
import org.eclipse.jetty.util.IO;
import org.eclipse.jetty.util.MultiPartInputStreamParser;
import org.eclipse.jetty.util.StringUtil;
import org.eclipse.jetty.util.Utf8Appendable;
import org.eclipse.jetty.util.log.Log;
import org.eclipse.jetty.util.log.Logger;
import org.eclipse.jetty.util.log.StdErrLog;
import org.hamcrest.Matchers;
import org.junit.After;
import org.junit.Assert;
import org.junit.Before;
import org.junit.Test;

public class RequestTest
{
    private static final Logger LOG = Log.getLogger(RequestTest.class);
    private Server _server;
    private LocalConnector _connector;
    private RequestHandler _handler;

    @Before
    public void init() throws Exception
    {
        _server = new Server();
        HttpConnectionFactory http = new HttpConnectionFactory();
        http.setInputBufferSize(1024);
        http.getHttpConfiguration().setRequestHeaderSize(512);
        http.getHttpConfiguration().setResponseHeaderSize(512);
        http.getHttpConfiguration().setOutputBufferSize(2048);
        http.getHttpConfiguration().addCustomizer(new ForwardedRequestCustomizer());
        _connector = new LocalConnector(_server,http);
        _server.addConnector(_connector);
        _handler = new RequestHandler();
        _server.setHandler(_handler);
        _server.start();
    }

    @After
    public void destroy() throws Exception
    {
        _server.stop();
        _server.join();
    }

    @Test
    public void testParamExtraction() throws Exception
    {
        _handler._checker = new RequestTester()
        {
            @Override
            public boolean check(HttpServletRequest request,HttpServletResponse response)
            {
                Map<String,String[]> map = null;
                //do the parse
                map = request.getParameterMap();
                assertEquals("aaa"+Utf8Appendable.REPLACEMENT+"bbb",map.get("param")[0]);
                assertEquals("value",map.get("other")[0]);

                return true;
            }
        };

        //Send a request with query string with illegal hex code to cause
        //an exception parsing the params
        String request="GET /?param=aaa%ZZbbb&other=value HTTP/1.1\r\n"+
        "Host: whatever\r\n"+
        "Content-Type: text/html;charset=utf8\n"+
        "Connection: close\n"+
        "\n";

        String responses=_connector.getResponses(request);
        assertTrue(responses.startsWith("HTTP/1.1 200"));

    }

    @Test
    public void testMultiPartNoConfig() throws Exception
    {
        _handler._checker = new RequestTester()
        {
            @Override
            public boolean check(HttpServletRequest request,HttpServletResponse response)
            {
                try
                {
                    Part foo = request.getPart("stuff");
                    return false;
                }
                catch (IllegalStateException e)
                {
                    //expected exception because no multipart config is set up
                    assertTrue(e.getMessage().startsWith("No multipart config"));
                    return true;
                }
                catch (Exception e)
                {
                    return false;
                }
            }
        };

        String multipart =  "--AaB03x\r\n"+
        "content-disposition: form-data; name=\"field1\"\r\n"+
        "\r\n"+
        "Joe Blow\r\n"+
        "--AaB03x\r\n"+
        "content-disposition: form-data; name=\"stuff\"\r\n"+
        "Content-Type: text/plain;charset=ISO-8859-1\r\n"+
        "\r\n"+
        "000000000000000000000000000000000000000000000000000\r\n"+
        "--AaB03x--\r\n";

        String request="GET / HTTP/1.1\r\n"+
        "Host: whatever\r\n"+
        "Content-Type: multipart/form-data; boundary=\"AaB03x\"\r\n"+
        "Content-Length: "+multipart.getBytes().length+"\r\n"+
        "Connection: close\r\n"+
        "\r\n"+
        multipart;

        String responses=_connector.getResponses(request);
        assertTrue(responses.startsWith("HTTP/1.1 200"));
    }


    @Test
    public void testMultiPart() throws Exception
    {        
        final File testTmpDir = File.createTempFile("reqtest", null);
        if (testTmpDir.exists())
            testTmpDir.delete();
        testTmpDir.mkdir();
        testTmpDir.deleteOnExit();
        assertTrue(testTmpDir.list().length == 0);

        ContextHandler contextHandler = new ContextHandler();
        contextHandler.setContextPath("/foo");
        contextHandler.setResourceBase(".");
        contextHandler.setHandler(new MultiPartRequestHandler(testTmpDir));
        contextHandler.addEventListener(new MultiPartCleanerListener()
        {

            @Override
            public void requestDestroyed(ServletRequestEvent sre)
            {
                MultiPartInputStreamParser m = (MultiPartInputStreamParser)sre.getServletRequest().getAttribute(Request.__MULTIPART_INPUT_STREAM);
                ContextHandler.Context c = (ContextHandler.Context)sre.getServletRequest().getAttribute(Request.__MULTIPART_CONTEXT);
                assertNotNull (m);
                assertNotNull (c);
                assertTrue(c == sre.getServletContext());
                assertTrue(!m.getParsedParts().isEmpty());
                assertTrue(testTmpDir.list().length == 2);
                super.requestDestroyed(sre);
                String[] files = testTmpDir.list();
                assertTrue(files.length == 0);
            }

        });
        _server.stop();
        _server.setHandler(contextHandler);
        _server.start();

        String multipart =  "--AaB03x\r\n"+
        "content-disposition: form-data; name=\"field1\"\r\n"+
        "\r\n"+
        "Joe Blow\r\n"+
        "--AaB03x\r\n"+
        "content-disposition: form-data; name=\"stuff\"; filename=\"foo.upload\"\r\n"+
        "Content-Type: text/plain;charset=ISO-8859-1\r\n"+
        "\r\n"+
        "000000000000000000000000000000000000000000000000000\r\n"+
        "--AaB03x--\r\n";

        String request="GET /foo/x.html HTTP/1.1\r\n"+
        "Host: whatever\r\n"+
        "Content-Type: multipart/form-data; boundary=\"AaB03x\"\r\n"+
        "Content-Length: "+multipart.getBytes().length+"\r\n"+
        "Connection: close\r\n"+
        "\r\n"+
        multipart;

        String responses=_connector.getResponses(request);
        // System.err.println(responses);
        assertTrue(responses.startsWith("HTTP/1.1 200"));
    }

    @Test
    public void testBadUtf8ParamExtraction() throws Exception
    {
        _handler._checker = new RequestTester()
        {
            @Override
            public boolean check(HttpServletRequest request,HttpServletResponse response)
            {
                String value=request.getParameter("param");
                return value.startsWith("aaa") && value.endsWith("bb");
            }
        };

        //Send a request with query string with illegal hex code to cause
        //an exception parsing the params
        String request="GET /?param=aaa%E7bbb HTTP/1.1\r\n"+
        "Host: whatever\r\n"+
        "Content-Type: text/html;charset=utf8\n"+
        "Connection: close\n"+
        "\n";

        LOG.info("Expecting NotUtf8Exception byte 62 in state 3...");
        String responses=_connector.getResponses(request);
        assertTrue(responses.startsWith("HTTP/1.1 200"));
    }

    @Test
    public void testInvalidHostHeader() throws Exception
    {
        // Use a contextHandler with vhosts to force call to Request.getServerName()
        ContextHandler context = new ContextHandler();
        context.addVirtualHosts(new String[]{"something"});
        _server.stop();
        _server.setHandler(context);
        _server.start();


        // Request with illegal Host header
        String request="GET / HTTP/1.1\n"+
        "Host: whatever.com:xxxx\n"+
        "Content-Type: text/html;charset=utf8\n"+
        "Connection: close\n"+
        "\n";

        String responses=_connector.getResponses(request);
        assertThat(responses,Matchers.startsWith("HTTP/1.1 400"));
    }

    @Test
    public void testContentTypeEncoding() throws Exception
    {
        final ArrayList<String> results = new ArrayList<String>();
        _handler._checker = new RequestTester()
        {
            @Override
            public boolean check(HttpServletRequest request,HttpServletResponse response)
            {
                results.add(request.getContentType());
                results.add(request.getCharacterEncoding());
                return true;
            }
        };

        _connector.getResponses(
                "GET / HTTP/1.1\n"+
                "Host: whatever\n"+
                "Content-Type: text/test\n"+
                "\n"+

                "GET / HTTP/1.1\n"+
                "Host: whatever\n"+
                "Content-Type: text/html;charset=utf8\n"+
                "\n"+

                "GET / HTTP/1.1\n"+
                "Host: whatever\n"+
                "Content-Type: text/html; charset=\"utf8\"\n"+
                "\n"+

                "GET / HTTP/1.1\n"+
                "Host: whatever\n"+
                "Content-Type: text/html; other=foo ; blah=\"charset=wrong;\" ; charset =   \" x=z; \"   ; more=values \n"+
                "Connection: close\n"+
                "\n"
                );

        int i=0;
        assertEquals("text/test",results.get(i++));
        assertEquals(null,results.get(i++));

        assertEquals("text/html;charset=utf8",results.get(i++));
        assertEquals("UTF-8",results.get(i++));

        assertEquals("text/html; charset=\"utf8\"",results.get(i++));
        assertEquals("UTF-8",results.get(i++));

        assertTrue(results.get(i++).startsWith("text/html"));
        assertEquals(" x=z; ",results.get(i++));
    }

    @Test
    public void testHostPort() throws Exception
    {
        final ArrayList<String> results = new ArrayList<String>();
        _handler._checker = new RequestTester()
        {
            @Override
            public boolean check(HttpServletRequest request,HttpServletResponse response)
            {
                results.add(request.getRequestURL().toString());
                results.add(request.getRemoteAddr());
                results.add(request.getServerName());
                results.add(String.valueOf(request.getServerPort()));
                return true;
            }
        };

        results.clear();
        String response=_connector.getResponses(
                "GET / HTTP/1.1\n"+
                "Host: myhost\n"+
                "Connection: close\n"+
                "\n");
        int i=0;
        assertThat(response,Matchers.containsString("200 OK"));
        assertEquals("http://myhost/",results.get(i++));
        assertEquals("0.0.0.0",results.get(i++));
        assertEquals("myhost",results.get(i++));
        assertEquals("80",results.get(i++));


        results.clear();
        response=_connector.getResponses(
                "GET / HTTP/1.1\n"+
                "Host: myhost:8888\n"+
                "Connection: close\n"+
                "\n");
        i=0;
        assertThat(response,Matchers.containsString("200 OK"));
        assertEquals("http://myhost:8888/",results.get(i++));
        assertEquals("0.0.0.0",results.get(i++));
        assertEquals("myhost",results.get(i++));
        assertEquals("8888",results.get(i++));
        

        results.clear();
        response=_connector.getResponses(
                "GET http://myhost:8888/ HTTP/1.0\n"+
                "\n");
        i=0;
        assertThat(response,Matchers.containsString("200 OK"));
        assertEquals("http://myhost:8888/",results.get(i++));
        assertEquals("0.0.0.0",results.get(i++));
        assertEquals("myhost",results.get(i++));
        assertEquals("8888",results.get(i++));
        
        results.clear();
        response=_connector.getResponses(
                "GET http://myhost:8888/ HTTP/1.1\n"+
                "Host: wrong:666\n"+
                "Connection: close\n"+
                "\n");
        i=0;
        assertThat(response,Matchers.containsString("200 OK"));
        assertEquals("http://myhost:8888/",results.get(i++));
        assertEquals("0.0.0.0",results.get(i++));
        assertEquals("myhost",results.get(i++));
        assertEquals("8888",results.get(i++));


        results.clear();
        response=_connector.getResponses(
                "GET / HTTP/1.1\n"+
                "Host: 1.2.3.4\n"+
                "Connection: close\n"+
                "\n");
        i=0;

        assertThat(response,Matchers.containsString("200 OK"));
        assertEquals("http://1.2.3.4/",results.get(i++));
        assertEquals("0.0.0.0",results.get(i++));
        assertEquals("1.2.3.4",results.get(i++));
        assertEquals("80",results.get(i++));


        results.clear();
        response=_connector.getResponses(
                "GET / HTTP/1.1\n"+
                "Host: 1.2.3.4:8888\n"+
                "Connection: close\n"+
                "\n");
        i=0;
        assertThat(response,Matchers.containsString("200 OK"));
        assertEquals("http://1.2.3.4:8888/",results.get(i++));
        assertEquals("0.0.0.0",results.get(i++));
        assertEquals("1.2.3.4",results.get(i++));
        assertEquals("8888",results.get(i++));


        results.clear();
        response=_connector.getResponses(
                "GET / HTTP/1.1\n"+
                "Host: [::1]\n"+
                "Connection: close\n"+
                "\n");
        i=0;
        assertThat(response,Matchers.containsString("200 OK"));
        assertEquals("http://[::1]/",results.get(i++));
        assertEquals("0.0.0.0",results.get(i++));
        assertEquals("::1",results.get(i++));
        assertEquals("80",results.get(i++));


        results.clear();
        response=_connector.getResponses(
                "GET / HTTP/1.1\n"+
                "Host: [::1]:8888\n"+
                "Connection: close\n"+
                "\n");
        i=0;
        assertThat(response,Matchers.containsString("200 OK"));
        assertEquals("http://[::1]:8888/",results.get(i++));
        assertEquals("0.0.0.0",results.get(i++));
        assertEquals("::1",results.get(i++));
        assertEquals("8888",results.get(i++));


        results.clear();
        response=_connector.getResponses(
                "GET / HTTP/1.1\n"+
                "Host: [::1]\n"+
                "x-forwarded-for: remote\n"+
                "x-forwarded-proto: https\n"+
                "Connection: close\n"+
                "\n");
        i=0;
        assertThat(response,Matchers.containsString("200 OK"));
        assertEquals("https://[::1]/",results.get(i++));
        assertEquals("remote",results.get(i++));
        assertEquals("::1",results.get(i++));
        assertEquals("443",results.get(i++));


        results.clear();
        response=_connector.getResponses(
                "GET / HTTP/1.1\n"+
                "Host: [::1]:8888\n"+
                "Connection: close\n"+
                "x-forwarded-for: remote\n"+
                "x-forwarded-proto: https\n"+
                "\n");
        i=0;
        assertThat(response,Matchers.containsString("200 OK"));
        assertEquals("https://[::1]:8888/",results.get(i++));
        assertEquals("remote",results.get(i++));
        assertEquals("::1",results.get(i++));
        assertEquals("8888",results.get(i++));
    }

    @Test
    public void testContent() throws Exception
    {
        final AtomicInteger length=new AtomicInteger();

        _handler._checker = new RequestTester()
        {
            @Override
            public boolean check(HttpServletRequest request,HttpServletResponse response) throws IOException
            {
                int len=request.getContentLength();
                ServletInputStream in = request.getInputStream();
                for (int i=0;i<len;i++)
                {
                    int b=in.read();
                    if (b<0)
                        return false;
                }
                if (in.read()>0)
                    return false;

                length.set(len);
                return true;
            }
        };


        String content="";

        for (int l=0;l<1024;l++)
        {
            String request="POST / HTTP/1.1\r\n"+
            "Host: whatever\r\n"+
            "Content-Type: multipart/form-data-test\r\n"+
            "Content-Length: "+l+"\r\n"+
            "Connection: close\r\n"+
            "\r\n"+
            content;
            Log.getRootLogger().debug("test l={}",l);
            String response = _connector.getResponses(request);
            Log.getRootLogger().debug(response);
            assertThat(response,Matchers.containsString(" 200 OK"));
            assertEquals(l,length.get());
            content+="x";
        }
    }

    @Test
    public void test8859EncodedForm() throws Exception
    {
        _handler._checker = new RequestTester()
        {
            @Override
            public boolean check(HttpServletRequest request,HttpServletResponse response) throws IOException
            {
                request.setCharacterEncoding(StringUtil.__ISO_8859_1);
                return "test\u00e4".equals(request.getParameter("name2"));
            }
        };


        String content="name1=test&name2=test%E4&name3=&name4=test";
        String request="POST / HTTP/1.1\r\n"+
            "Host: whatever\r\n"+
            "Content-Type: "+MimeTypes.Type.FORM_ENCODED.asString()+"\r\n" +
            "Content-Length: "+content.length()+"\r\n"+
            "Connection: close\r\n"+
            "\r\n"+
            content;
        _connector.getResponses(request);
    }
    
    @Test
    public void testUTF8EncodedForm() throws Exception
    {
        _handler._checker = new RequestTester()
        {
            @Override
            public boolean check(HttpServletRequest request,HttpServletResponse response) throws IOException
            {
                return "test\u00e4".equals(request.getParameter("name2"));
            }
        };

        String content="name1=test&name2=test%C4%A4&name3=&name4=test";
        String request="POST / HTTP/1.1\r\n"+
            "Host: whatever\r\n"+
            "Content-Type: "+MimeTypes.Type.FORM_ENCODED.asString()+"\r\n" +
            "Content-Length: "+content.length()+"\r\n"+
            "Connection: close\r\n"+
            "\r\n"+
            content;
        _connector.getResponses(request);
    }
    
    
    @Test
    public void testPartialRead() throws Exception
    {
        Handler handler = new AbstractHandler()
        {
            @Override
            public void handle(String target, Request baseRequest, HttpServletRequest request, HttpServletResponse response) throws IOException,
                    ServletException
            {
                baseRequest.setHandled(true);
                Reader reader=request.getReader();
                byte[] b=("read="+reader.read()+"\n").getBytes(StandardCharsets.UTF_8);
                response.setContentLength(b.length);
                response.getOutputStream().write(b);
                response.flushBuffer();
            }

        };
        _server.stop();
        _server.setHandler(handler);
        _server.start();

        String request="GET / HTTP/1.1\r\n"+
        "Host: whatever\r\n"+
        "Content-Type: text/plane\r\n"+
        "Content-Length: "+10+"\r\n"+
        "\r\n"+
        "0123456789\r\n"+
        "GET / HTTP/1.1\r\n"+
        "Host: whatever\r\n"+
        "Content-Type: text/plane\r\n"+
        "Content-Length: "+10+"\r\n"+
        "Connection: close\r\n"+
        "\r\n"+
        "ABCDEFGHIJ\r\n";

        String responses = _connector.getResponses(request);

        int index=responses.indexOf("read="+(int)'0');
        assertTrue(index>0);

        index=responses.indexOf("read="+(int)'A',index+7);
        assertTrue(index>0);
    }

    @Test
    public void testQueryAfterRead()
        throws Exception
    {
        Handler handler = new AbstractHandler()
        {
            @Override
            public void handle(String target, Request baseRequest, HttpServletRequest request, HttpServletResponse response) throws IOException,
            ServletException
            {
                baseRequest.setHandled(true);
                Reader reader=request.getReader();
                String in = IO.toString(reader);
                String param = request.getParameter("param");

                byte[] b=("read='"+in+"' param="+param+"\n").getBytes(StandardCharsets.UTF_8);
                response.setContentLength(b.length);
                response.getOutputStream().write(b);
                response.flushBuffer();
            }
        };
        _server.stop();
        _server.setHandler(handler);
        _server.start();

        String request="POST /?param=right HTTP/1.1\r\n"+
        "Host: whatever\r\n"+
        "Content-Type: application/x-www-form-urlencoded\r\n"+
        "Content-Length: "+11+"\r\n"+
        "Connection: close\r\n"+
        "\r\n"+
        "param=wrong\r\n";

        String responses = _connector.getResponses(request);

        assertTrue(responses.indexOf("read='param=wrong' param=right")>0);

    }
    
    @Test
    public void testSessionAfterRedirect() throws Exception
    { 
        Handler handler = new AbstractHandler()
        {
            @Override
            public void handle(String target, Request baseRequest, HttpServletRequest request, HttpServletResponse response) throws IOException,
            ServletException
            {
                baseRequest.setHandled(true);
                response.sendRedirect("/foo");
                try
                {
                    request.getSession(true);
                    fail("Session should not be created after response committed");
                }
                catch (IllegalStateException e)
                {
                    //expected
                }
                catch (Exception e)
                {
                    fail("Session creation after response commit should throw IllegalStateException");
                }
            }
        };
        _server.stop();
        _server.setHandler(handler);
        _server.start();
        String response=_connector.getResponses("GET / HTTP/1.1\n"+
                                                "Host: myhost\n"+
                                                "Connection: close\n"+
                                                "\n");
    }

    @Test
    public void testPartialInput() throws Exception
    {
        Handler handler = new AbstractHandler()
        {
            @Override
            public void handle(String target, Request baseRequest, HttpServletRequest request, HttpServletResponse response) throws IOException,
            ServletException
            {
                baseRequest.setHandled(true);
                InputStream in=request.getInputStream();
                byte[] b=("read="+in.read()+"\n").getBytes(StandardCharsets.UTF_8);
                response.setContentLength(b.length);
                response.getOutputStream().write(b);
                response.flushBuffer();
            }

        };
        _server.stop();
        _server.setHandler(handler);
        _server.start();

        String request="GET / HTTP/1.1\r\n"+
        "Host: whatever\r\n"+
        "Content-Type: text/plane\r\n"+
        "Content-Length: "+10+"\r\n"+
        "\r\n"+
        "0123456789\r\n"+
        "GET / HTTP/1.1\r\n"+
        "Host: whatever\r\n"+
        "Content-Type: text/plane\r\n"+
        "Content-Length: "+10+"\r\n"+
        "Connection: close\r\n"+
        "\r\n"+
        "ABCDEFGHIJ\r\n";

        String responses = _connector.getResponses(request);

        int index=responses.indexOf("read="+(int)'0');
        assertTrue(index>0);

        index=responses.indexOf("read="+(int)'A',index+7);
        assertTrue(index>0);
    }

    @Test
    public void testConnectionClose() throws Exception
    {
        String response;

        _handler._checker = new RequestTester()
        {
            @Override
            public boolean check(HttpServletRequest request,HttpServletResponse response) throws IOException
            {
                response.getOutputStream().println("Hello World");
                return true;
            }
        };

        response=_connector.getResponses(
                    "GET / HTTP/1.1\n"+
                    "Host: whatever\n"+
                    "\n",
                    200, TimeUnit.MILLISECONDS
                    );
        assertThat(response,containsString("200"));
        assertThat(response,Matchers.not(containsString("Connection: close")));
        assertThat(response,containsString("Hello World"));

        response=_connector.getResponses(
                    "GET / HTTP/1.1\n"+
                    "Host: whatever\n"+
                    "Connection: close\n"+
                    "\n"
                    );
        assertThat(response,containsString("200"));
        assertThat(response,containsString("Connection: close"));
        assertThat(response,containsString("Hello World"));

        response=_connector.getResponses(
                    "GET / HTTP/1.1\n"+
                    "Host: whatever\n"+
                    "Connection: Other, close\n"+
                    "\n"
                    );

        assertThat(response,containsString("200"));
        assertThat(response,containsString("Connection: close"));
        assertThat(response,containsString("Hello World"));

        response=_connector.getResponses(
                    "GET / HTTP/1.0\n"+
                    "Host: whatever\n"+
                    "\n"
                    );
        assertThat(response,containsString("200"));
        assertThat(response,not(containsString("Connection: close")));
        assertThat(response,containsString("Hello World"));

        response=_connector.getResponses(
                    "GET / HTTP/1.0\n"+
                    "Host: whatever\n"+
                    "Connection: Other, close\n"+
                    "\n"
                    );
        assertThat(response,containsString("200"));
        assertThat(response,containsString("Hello World"));

        response=_connector.getResponses(
                    "GET / HTTP/1.0\n"+
                    "Host: whatever\n"+
                    "Connection: Other,,keep-alive\n"+
                    "\n",
                    200, TimeUnit.MILLISECONDS
                    );
        assertThat(response,containsString("200"));
        assertThat(response,Matchers.containsString("Connection: keep-alive"));
        assertThat(response,containsString("Hello World"));

        _handler._checker = new RequestTester()
        {
            @Override
            public boolean check(HttpServletRequest request,HttpServletResponse response) throws IOException
            {
                response.setHeader("Connection","TE");
                response.addHeader("Connection","Other");
                response.getOutputStream().println("Hello World");
                return true;
            }
        };

        response=_connector.getResponses(
                    "GET / HTTP/1.1\n"+
                    "Host: whatever\n"+
                    "\n",
                    200, TimeUnit.MILLISECONDS
                    );
        assertThat(response,containsString("200"));
        assertThat(response,containsString("Connection: TE,Other"));
        assertThat(response,containsString("Hello World"));

        response=_connector.getResponses(
                    "GET / HTTP/1.1\n"+
                    "Host: whatever\n"+
                    "Connection: close\n"+
                    "\n"
                    );
        assertThat(response,Matchers.containsString("200 OK"));
        assertThat(response,Matchers.containsString("Connection: close"));
        assertThat(response,Matchers.containsString("Hello World"));
    }

    @Test
    public void testCookies() throws Exception
    {
        final ArrayList<Cookie> cookies = new ArrayList<Cookie>();

        _handler._checker = new RequestTester()
        {
            @Override
            public boolean check(HttpServletRequest request,HttpServletResponse response) throws IOException
            {
                javax.servlet.http.Cookie[] ca = request.getCookies();
                if (ca!=null)
                    cookies.addAll(Arrays.asList(ca));
                response.getOutputStream().println("Hello World");
                return true;
            }
        };

        String response;

        cookies.clear();
        response=_connector.getResponses(
                    "GET / HTTP/1.1\n"+
                    "Host: whatever\n"+
                    "Connection: close\n"+
                    "\n"
                    );
        assertTrue(response.startsWith("HTTP/1.1 200 OK"));
        assertEquals(0,cookies.size());


        cookies.clear();
        response=_connector.getResponses(
                    "GET / HTTP/1.1\n"+
                    "Host: whatever\n"+
                    "Cookie: name=quoted=\\\"value\\\"\n" +
                    "Connection: close\n"+
                    "\n"
        );
        assertTrue(response.startsWith("HTTP/1.1 200 OK"));
        assertEquals(1,cookies.size());
        assertEquals("name", cookies.get(0).getName());
        assertEquals("quoted=\\\"value\\\"", cookies.get(0).getValue());

        cookies.clear();
        response=_connector.getResponses(
                "GET / HTTP/1.1\n"+
                "Host: whatever\n"+
                "Cookie: name=value; other=\"quoted=;value\"\n" +
                "Connection: close\n"+
                "\n"
        );
        assertTrue(response.startsWith("HTTP/1.1 200 OK"));
        assertEquals(2,cookies.size());
        assertEquals("name", cookies.get(0).getName());
        assertEquals("value", cookies.get(0).getValue());
        assertEquals("other", cookies.get(1).getName());
        assertEquals("quoted=;value", cookies.get(1).getValue());

        cookies.clear();
        response=_connector.getResponses(
                "GET /other HTTP/1.1\n"+
                "Host: whatever\n"+
                "Other: header\n"+
                "Cookie: name=value; other=\"quoted=;value\"\n" +
                "\n"+
                "GET /other HTTP/1.1\n"+
                "Host: whatever\n"+
                "Other: header\n"+
                "Cookie: name=value; other=\"quoted=;value\"\n" +
                "Connection: close\n"+
                "\n"
        );
        assertThat(response,startsWith("HTTP/1.1 200 OK"));
        assertThat(response.substring(15),containsString("HTTP/1.1 200 OK"));
        assertEquals(4,cookies.size());
        assertEquals("name", cookies.get(0).getName());
        assertEquals("value", cookies.get(0).getValue());
        assertEquals("other", cookies.get(1).getName());
        assertEquals("quoted=;value", cookies.get(1).getValue());

        assertSame(cookies.get(0), cookies.get(2));
        assertSame(cookies.get(1), cookies.get(3));

        cookies.clear();
        response=_connector.getResponses(
                "GET /other HTTP/1.1\n"+
                "Host: whatever\n"+
                "Other: header\n"+
                "Cookie: name=value; other=\"quoted=;value\"\n" +
                "\n"+
                "GET /other HTTP/1.1\n"+
                "Host: whatever\n"+
                "Other: header\n"+
                "Cookie: name=value; other=\"othervalue\"\n" +
                "Connection: close\n"+
                "\n"
        );
        assertThat(response,startsWith("HTTP/1.1 200 OK"));
        assertThat(response.substring(15),containsString("HTTP/1.1 200 OK"));
        assertEquals(4,cookies.size());
        assertEquals("name", cookies.get(0).getName());
        assertEquals("value", cookies.get(0).getValue());
        assertEquals("other", cookies.get(1).getName());
        assertEquals("quoted=;value", cookies.get(1).getValue());

        assertNotSame(cookies.get(0), cookies.get(2));
        assertNotSame(cookies.get(1), cookies.get(3));

        cookies.clear();
//NOTE: the javax.servlet.http.Cookie class sets the system property org.glassfish.web.rfc2109_cookie_names_enforced
//to TRUE by default, and rejects all cookie names containing punctuation.Therefore this test cannot use "name2".
        response=_connector.getResponses(
                "POST / HTTP/1.1\r\n"+
                "Host: whatever\r\n"+
                "Cookie: name0=value0; name1 = value1 ; \"name2\"  =  \"\\\"value2\\\"\"  \n" +
                "Cookie: $Version=2; name3=value3=value3;$path=/path;$domain=acme.com;$port=8080; name4=; name5 =  ; name6\n" +
                "Cookie: name7=value7;\n" +
                "Connection: close\r\n"+
        "\r\n");

        assertEquals("name0", cookies.get(0).getName());
        assertEquals("value0", cookies.get(0).getValue());
        assertEquals("name1", cookies.get(1).getName());
        assertEquals("value1", cookies.get(1).getValue());
        assertEquals("name2", cookies.get(2).getName());
        assertEquals("\"value2\"", cookies.get(2).getValue());
        assertEquals("name3", cookies.get(3).getName());
        assertEquals("value3=value3", cookies.get(3).getValue());
        assertEquals(2, cookies.get(3).getVersion());
        assertEquals("/path", cookies.get(3).getPath());
        assertEquals("acme.com", cookies.get(3).getDomain());
        assertEquals("$port=8080", cookies.get(3).getComment());
        assertEquals("name4", cookies.get(4).getName());
        assertEquals("", cookies.get(4).getValue());
        assertEquals("name5", cookies.get(5).getName());
        assertEquals("", cookies.get(5).getValue());
        assertEquals("name6", cookies.get(6).getName());
        assertEquals("", cookies.get(6).getValue());
        assertEquals("name7", cookies.get(7).getName());
        assertEquals("value7", cookies.get(7).getValue());

        cookies.clear();
        response=_connector.getResponses(
                "GET /other HTTP/1.1\n"+
                        "Host: whatever\n"+
                        "Other: header\n"+
                        "Cookie: __utmz=14316.133020.1.1.utr=gna.de|ucn=(real)|utd=reral|utct=/games/hen-one,gnt-50-ba-keys:key,2072262.html\n"+
                        "Connection: close\n"+
                        "\n"
                );
        assertTrue(response.startsWith("HTTP/1.1 200 OK"));
        assertEquals(1,cookies.size());
        assertEquals("__utmz", cookies.get(0).getName());
        assertEquals("14316.133020.1.1.utr=gna.de|ucn=(real)|utd=reral|utct=/games/hen-one,gnt-50-ba-keys:key,2072262.html", cookies.get(0).getValue());

    }


    @Test
    public void testHashDOS() throws Exception
    {
        ((StdErrLog)Log.getLogger(HttpChannel.class)).setHideStacks(true);
        LOG.info("Expecting maxFormKeys limit and Closing HttpParser exceptions...");
        _server.setAttribute("org.eclipse.jetty.server.Request.maxFormContentSize",-1);
        _server.setAttribute("org.eclipse.jetty.server.Request.maxFormKeys",1000);


        StringBuilder buf = new StringBuilder(4000000);
        buf.append("a=b");

        // The evil keys file is not distributed - as it is dangerous
        File evil_keys = new File("/tmp/keys_mapping_to_zero_2m");
        if (evil_keys.exists())
        {
            LOG.info("Using real evil keys!");
            try (BufferedReader in = new BufferedReader(new FileReader(evil_keys)))
            {
                String key=null;
                while((key=in.readLine())!=null)
                    buf.append("&").append(key).append("=").append("x");
            }
        }
        else
        {
            // we will just create a lot of keys and make sure the limit is applied
            for (int i=0;i<2000;i++)
                buf.append("&").append("K").append(i).append("=").append("x");
        }
        buf.append("&c=d");


        _handler._checker = new RequestTester()
        {
            @Override
            public boolean check(HttpServletRequest request,HttpServletResponse response)
            {
                return "b".equals(request.getParameter("a")) && request.getParameter("c")==null;
            }
        };

        String request="POST / HTTP/1.1\r\n"+
        "Host: whatever\r\n"+
        "Content-Type: "+MimeTypes.Type.FORM_ENCODED.asString()+"\r\n"+
        "Content-Length: "+buf.length()+"\r\n"+
        "Connection: close\r\n"+
        "\r\n"+
        buf;

        try
        {
            long start=System.currentTimeMillis();
            String response = _connector.getResponses(request);
            assertTrue(response.contains("Form too many keys"));
            long now=System.currentTimeMillis();
            assertTrue((now-start)<5000);
        }
        finally
        {
            ((StdErrLog)Log.getLogger(HttpChannel.class)).setHideStacks(false);
        }
    }

    @Test(expected = UnsupportedEncodingException.class)
    public void testNotSupportedCharacterEncoding() throws UnsupportedEncodingException
    {
        Request request = new Request(null, null);
        request.setCharacterEncoding("doesNotExist");
    }

    interface RequestTester
    {
        boolean check(HttpServletRequest request,HttpServletResponse response) throws IOException;
    }

    private class RequestHandler extends AbstractHandler
    {
        private RequestTester _checker;
        private String _content;

        @Override
        public void handle(String target, Request baseRequest, HttpServletRequest request, HttpServletResponse response) throws IOException, ServletException
        {
            ((Request)request).setHandled(true);

            if (request.getContentLength()>0
                    && !MimeTypes.Type.FORM_ENCODED.asString().equals(request.getContentType())
                    && !request.getContentType().startsWith("multipart/form-data"))
                _content=IO.toString(request.getInputStream());

            if (_checker!=null && _checker.check(request,response))
                response.setStatus(200);
            else
                response.sendError(500);
        }
    }

    private class MultiPartRequestHandler extends AbstractHandler
    {
        File tmpDir;

        public MultiPartRequestHandler(File tmpDir)
        {
            this.tmpDir = tmpDir;
        }


        @Override
        public void handle(String target, Request baseRequest, HttpServletRequest request, HttpServletResponse response) throws IOException, ServletException
        {
            ((Request)request).setHandled(true);
            try
            {

                MultipartConfigElement mpce = new MultipartConfigElement(tmpDir.getAbsolutePath(),-1, -1, 2);
                request.setAttribute(Request.__MULTIPART_CONFIG_ELEMENT, mpce);

                String field1 = request.getParameter("field1");
                assertNotNull(field1);

                Part foo = request.getPart("stuff");
                assertNotNull(foo);
                assertTrue(foo.getSize() > 0);
                response.setStatus(200);
            }
            catch (IllegalStateException e)
            {
                //expected exception because no multipart config is set up
                assertTrue(e.getMessage().startsWith("No multipart config"));
                response.setStatus(200);
            }
            catch (Exception e)
            {
                response.sendError(500);
            }
        }
    }
}<|MERGE_RESOLUTION|>--- conflicted
+++ resolved
@@ -18,22 +18,6 @@
 
 package org.eclipse.jetty.server;
 
-import static org.hamcrest.Matchers.containsString;
-<<<<<<< HEAD
-import static org.hamcrest.Matchers.not;
-=======
-import static org.hamcrest.Matchers.startsWith;
->>>>>>> 299d390d
-import static org.junit.Assert.assertEquals;
-import static org.junit.Assert.assertFalse;
-import static org.junit.Assert.assertNotNull;
-import static org.junit.Assert.assertNotSame;
-import static org.junit.Assert.assertNull;
-import static org.junit.Assert.assertSame;
-import static org.junit.Assert.assertThat;
-import static org.junit.Assert.assertTrue;
-import static org.junit.Assert.fail;
-
 import java.io.BufferedReader;
 import java.io.File;
 import java.io.FileReader;
@@ -47,7 +31,6 @@
 import java.util.Map;
 import java.util.concurrent.TimeUnit;
 import java.util.concurrent.atomic.AtomicInteger;
-
 import javax.servlet.MultipartConfigElement;
 import javax.servlet.ServletException;
 import javax.servlet.ServletInputStream;
@@ -69,9 +52,18 @@
 import org.eclipse.jetty.util.log.StdErrLog;
 import org.hamcrest.Matchers;
 import org.junit.After;
-import org.junit.Assert;
 import org.junit.Before;
 import org.junit.Test;
+
+import static org.junit.Assert.assertEquals;
+import static org.junit.Assert.assertFalse;
+import static org.junit.Assert.assertNotNull;
+import static org.junit.Assert.assertNotSame;
+import static org.junit.Assert.assertNull;
+import static org.junit.Assert.assertSame;
+import static org.junit.Assert.assertThat;
+import static org.junit.Assert.assertTrue;
+import static org.junit.Assert.fail;
 
 public class RequestTest
 {
@@ -133,6 +125,41 @@
         String responses=_connector.getResponses(request);
         assertTrue(responses.startsWith("HTTP/1.1 200"));
 
+    }
+
+    @Test
+    public void testEmptyHeaders() throws Exception
+    {
+        _handler._checker = new RequestTester()
+        {
+            @Override
+            public boolean check(HttpServletRequest request,HttpServletResponse response)
+            {
+                assertNotNull(request.getLocale());
+                assertTrue(request.getLocales().hasMoreElements());
+                assertNull(request.getContentType());
+                assertNull(request.getCharacterEncoding());
+                assertEquals(0,request.getQueryString().length());
+                assertEquals(-1,request.getContentLength());
+                assertNull(request.getCookies());
+                assertNull(request.getHeader("Name"));
+                assertFalse(request.getHeaders("Name").hasMoreElements());
+                assertEquals(-1,request.getDateHeader("Name"));
+                return true;
+            }
+        };
+
+        String request="GET /? HTTP/1.1\r\n"+
+        "Host: whatever\r\n"+
+        "Connection: close\n"+
+        "Content-Type: \n"+
+        "Accept-Language: \n"+
+        "Cookie: \n"+
+        "Name: \n"+
+        "\n";
+
+        String responses=_connector.getResponses(request);
+        assertTrue(responses.startsWith("HTTP/1.1 200"));
     }
 
     @Test
@@ -291,13 +318,13 @@
         "\n";
 
         String responses=_connector.getResponses(request);
-        assertThat(responses,Matchers.startsWith("HTTP/1.1 400"));
+        assertThat(responses, Matchers.startsWith("HTTP/1.1 400"));
     }
 
     @Test
     public void testContentTypeEncoding() throws Exception
     {
-        final ArrayList<String> results = new ArrayList<String>();
+        final ArrayList<String> results = new ArrayList<>();
         _handler._checker = new RequestTester()
         {
             @Override
@@ -349,7 +376,7 @@
     @Test
     public void testHostPort() throws Exception
     {
-        final ArrayList<String> results = new ArrayList<String>();
+        final ArrayList<String> results = new ArrayList<>();
         _handler._checker = new RequestTester()
         {
             @Override
@@ -370,7 +397,7 @@
                 "Connection: close\n"+
                 "\n");
         int i=0;
-        assertThat(response,Matchers.containsString("200 OK"));
+        assertThat(response, Matchers.containsString("200 OK"));
         assertEquals("http://myhost/",results.get(i++));
         assertEquals("0.0.0.0",results.get(i++));
         assertEquals("myhost",results.get(i++));
@@ -384,7 +411,7 @@
                 "Connection: close\n"+
                 "\n");
         i=0;
-        assertThat(response,Matchers.containsString("200 OK"));
+        assertThat(response, Matchers.containsString("200 OK"));
         assertEquals("http://myhost:8888/",results.get(i++));
         assertEquals("0.0.0.0",results.get(i++));
         assertEquals("myhost",results.get(i++));
@@ -396,7 +423,7 @@
                 "GET http://myhost:8888/ HTTP/1.0\n"+
                 "\n");
         i=0;
-        assertThat(response,Matchers.containsString("200 OK"));
+        assertThat(response, Matchers.containsString("200 OK"));
         assertEquals("http://myhost:8888/",results.get(i++));
         assertEquals("0.0.0.0",results.get(i++));
         assertEquals("myhost",results.get(i++));
@@ -409,7 +436,7 @@
                 "Connection: close\n"+
                 "\n");
         i=0;
-        assertThat(response,Matchers.containsString("200 OK"));
+        assertThat(response, Matchers.containsString("200 OK"));
         assertEquals("http://myhost:8888/",results.get(i++));
         assertEquals("0.0.0.0",results.get(i++));
         assertEquals("myhost",results.get(i++));
@@ -424,7 +451,7 @@
                 "\n");
         i=0;
 
-        assertThat(response,Matchers.containsString("200 OK"));
+        assertThat(response, Matchers.containsString("200 OK"));
         assertEquals("http://1.2.3.4/",results.get(i++));
         assertEquals("0.0.0.0",results.get(i++));
         assertEquals("1.2.3.4",results.get(i++));
@@ -438,7 +465,7 @@
                 "Connection: close\n"+
                 "\n");
         i=0;
-        assertThat(response,Matchers.containsString("200 OK"));
+        assertThat(response, Matchers.containsString("200 OK"));
         assertEquals("http://1.2.3.4:8888/",results.get(i++));
         assertEquals("0.0.0.0",results.get(i++));
         assertEquals("1.2.3.4",results.get(i++));
@@ -452,7 +479,7 @@
                 "Connection: close\n"+
                 "\n");
         i=0;
-        assertThat(response,Matchers.containsString("200 OK"));
+        assertThat(response, Matchers.containsString("200 OK"));
         assertEquals("http://[::1]/",results.get(i++));
         assertEquals("0.0.0.0",results.get(i++));
         assertEquals("::1",results.get(i++));
@@ -466,7 +493,7 @@
                 "Connection: close\n"+
                 "\n");
         i=0;
-        assertThat(response,Matchers.containsString("200 OK"));
+        assertThat(response, Matchers.containsString("200 OK"));
         assertEquals("http://[::1]:8888/",results.get(i++));
         assertEquals("0.0.0.0",results.get(i++));
         assertEquals("::1",results.get(i++));
@@ -482,7 +509,7 @@
                 "Connection: close\n"+
                 "\n");
         i=0;
-        assertThat(response,Matchers.containsString("200 OK"));
+        assertThat(response, Matchers.containsString("200 OK"));
         assertEquals("https://[::1]/",results.get(i++));
         assertEquals("remote",results.get(i++));
         assertEquals("::1",results.get(i++));
@@ -498,7 +525,7 @@
                 "x-forwarded-proto: https\n"+
                 "\n");
         i=0;
-        assertThat(response,Matchers.containsString("200 OK"));
+        assertThat(response, Matchers.containsString("200 OK"));
         assertEquals("https://[::1]:8888/",results.get(i++));
         assertEquals("remote",results.get(i++));
         assertEquals("::1",results.get(i++));
@@ -546,7 +573,7 @@
             Log.getRootLogger().debug("test l={}",l);
             String response = _connector.getResponses(request);
             Log.getRootLogger().debug(response);
-            assertThat(response,Matchers.containsString(" 200 OK"));
+            assertThat(response, Matchers.containsString(" 200 OK"));
             assertEquals(l,length.get());
             content+="x";
         }
@@ -786,9 +813,9 @@
                     "\n",
                     200, TimeUnit.MILLISECONDS
                     );
-        assertThat(response,containsString("200"));
-        assertThat(response,Matchers.not(containsString("Connection: close")));
-        assertThat(response,containsString("Hello World"));
+        assertThat(response, Matchers.containsString("200"));
+        assertThat(response, Matchers.not(Matchers.containsString("Connection: close")));
+        assertThat(response, Matchers.containsString("Hello World"));
 
         response=_connector.getResponses(
                     "GET / HTTP/1.1\n"+
@@ -796,9 +823,9 @@
                     "Connection: close\n"+
                     "\n"
                     );
-        assertThat(response,containsString("200"));
-        assertThat(response,containsString("Connection: close"));
-        assertThat(response,containsString("Hello World"));
+        assertThat(response, Matchers.containsString("200"));
+        assertThat(response, Matchers.containsString("Connection: close"));
+        assertThat(response, Matchers.containsString("Hello World"));
 
         response=_connector.getResponses(
                     "GET / HTTP/1.1\n"+
@@ -807,18 +834,18 @@
                     "\n"
                     );
 
-        assertThat(response,containsString("200"));
-        assertThat(response,containsString("Connection: close"));
-        assertThat(response,containsString("Hello World"));
+        assertThat(response, Matchers.containsString("200"));
+        assertThat(response, Matchers.containsString("Connection: close"));
+        assertThat(response, Matchers.containsString("Hello World"));
 
         response=_connector.getResponses(
                     "GET / HTTP/1.0\n"+
                     "Host: whatever\n"+
                     "\n"
                     );
-        assertThat(response,containsString("200"));
-        assertThat(response,not(containsString("Connection: close")));
-        assertThat(response,containsString("Hello World"));
+        assertThat(response, Matchers.containsString("200"));
+        assertThat(response, Matchers.not(Matchers.containsString("Connection: close")));
+        assertThat(response, Matchers.containsString("Hello World"));
 
         response=_connector.getResponses(
                     "GET / HTTP/1.0\n"+
@@ -826,8 +853,8 @@
                     "Connection: Other, close\n"+
                     "\n"
                     );
-        assertThat(response,containsString("200"));
-        assertThat(response,containsString("Hello World"));
+        assertThat(response, Matchers.containsString("200"));
+        assertThat(response, Matchers.containsString("Hello World"));
 
         response=_connector.getResponses(
                     "GET / HTTP/1.0\n"+
@@ -836,9 +863,9 @@
                     "\n",
                     200, TimeUnit.MILLISECONDS
                     );
-        assertThat(response,containsString("200"));
-        assertThat(response,Matchers.containsString("Connection: keep-alive"));
-        assertThat(response,containsString("Hello World"));
+        assertThat(response, Matchers.containsString("200"));
+        assertThat(response, Matchers.containsString("Connection: keep-alive"));
+        assertThat(response, Matchers.containsString("Hello World"));
 
         _handler._checker = new RequestTester()
         {
@@ -858,9 +885,9 @@
                     "\n",
                     200, TimeUnit.MILLISECONDS
                     );
-        assertThat(response,containsString("200"));
-        assertThat(response,containsString("Connection: TE,Other"));
-        assertThat(response,containsString("Hello World"));
+        assertThat(response, Matchers.containsString("200"));
+        assertThat(response, Matchers.containsString("Connection: TE,Other"));
+        assertThat(response, Matchers.containsString("Hello World"));
 
         response=_connector.getResponses(
                     "GET / HTTP/1.1\n"+
@@ -868,15 +895,15 @@
                     "Connection: close\n"+
                     "\n"
                     );
-        assertThat(response,Matchers.containsString("200 OK"));
-        assertThat(response,Matchers.containsString("Connection: close"));
-        assertThat(response,Matchers.containsString("Hello World"));
+        assertThat(response, Matchers.containsString("200 OK"));
+        assertThat(response, Matchers.containsString("Connection: close"));
+        assertThat(response, Matchers.containsString("Hello World"));
     }
 
     @Test
     public void testCookies() throws Exception
     {
-        final ArrayList<Cookie> cookies = new ArrayList<Cookie>();
+        final ArrayList<Cookie> cookies = new ArrayList<>();
 
         _handler._checker = new RequestTester()
         {
@@ -946,8 +973,8 @@
                 "Connection: close\n"+
                 "\n"
         );
-        assertThat(response,startsWith("HTTP/1.1 200 OK"));
-        assertThat(response.substring(15),containsString("HTTP/1.1 200 OK"));
+        assertThat(response, Matchers.startsWith("HTTP/1.1 200 OK"));
+        assertThat(response.substring(15), Matchers.containsString("HTTP/1.1 200 OK"));
         assertEquals(4,cookies.size());
         assertEquals("name", cookies.get(0).getName());
         assertEquals("value", cookies.get(0).getValue());
@@ -971,8 +998,8 @@
                 "Connection: close\n"+
                 "\n"
         );
-        assertThat(response,startsWith("HTTP/1.1 200 OK"));
-        assertThat(response.substring(15),containsString("HTTP/1.1 200 OK"));
+        assertThat(response, Matchers.startsWith("HTTP/1.1 200 OK"));
+        assertThat(response.substring(15), Matchers.containsString("HTTP/1.1 200 OK"));
         assertEquals(4,cookies.size());
         assertEquals("name", cookies.get(0).getName());
         assertEquals("value", cookies.get(0).getValue());
@@ -1031,6 +1058,78 @@
 
     }
 
+    @Test
+    public void testCookieLeak() throws Exception
+    {
+        final String[] cookie=new String[10];
+
+        _handler._checker = new RequestTester()
+        {
+            @Override
+            public boolean check(HttpServletRequest request,HttpServletResponse response)
+            {
+                for (int i=0;i<cookie.length; i++)
+                    cookie[i]=null;
+
+                Cookie[] cookies = request.getCookies();
+                for (int i=0;cookies!=null && i<cookies.length; i++)
+                {
+                    cookie[i]=cookies[i].getValue();
+                }
+                return true;
+            }
+        };
+
+        String request="POST / HTTP/1.1\r\n"+
+        "Host: whatever\r\n"+
+        "Cookie: other=cookie\r\n"+
+        "\r\n"
+        +
+        "POST / HTTP/1.1\r\n"+
+        "Host: whatever\r\n"+
+        "Cookie: name=value\r\n"+
+        "Connection: close\r\n"+
+        "\r\n";
+
+        _connector.getResponses(request);
+
+        assertEquals("value",cookie[0]);
+        assertEquals(null,cookie[1]);
+
+        request="POST / HTTP/1.1\r\n"+
+        "Host: whatever\r\n"+
+        "Cookie: name=value\r\n"+
+        "\r\n"
+        +
+        "POST / HTTP/1.1\r\n"+
+        "Host: whatever\r\n"+
+        "Cookie:\r\n"+
+        "Connection: close\r\n"+
+        "\r\n";
+
+        _connector.getResponses(request);
+        assertEquals(null,cookie[0]);
+        assertEquals(null,cookie[1]);
+
+        request="POST / HTTP/1.1\r\n"+
+        "Host: whatever\r\n"+
+        "Cookie: name=value\r\n"+
+        "Cookie: other=cookie\r\n"+
+        "\r\n"
+        +
+        "POST / HTTP/1.1\r\n"+
+        "Host: whatever\r\n"+
+        "Cookie: name=value\r\n"+
+        "Cookie:\r\n"+
+        "Connection: close\r\n"+
+        "\r\n";
+
+        _connector.getResponses(request);
+
+        assertEquals("value",cookie[0]);
+        assertEquals(null,cookie[1]);
+    }
+
 
     @Test
     public void testHashDOS() throws Exception
