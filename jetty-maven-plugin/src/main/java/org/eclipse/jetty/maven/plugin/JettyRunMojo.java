--- conflicted
+++ resolved
@@ -282,12 +282,7 @@
        if (useTestScope && (testClassesDirectory != null))
            webApp.setTestClasses (testClassesDirectory);
 
-<<<<<<< HEAD
-       webApp.getClassPathFiles().addAll( getDependencyProjects() );
-       webApp.setWebInfLib (getDependencyFiles());
-=======
        webApp.setWebInfLib(getDependencyFiles());
->>>>>>> fd6b3f19
 
        //get copy of a list of war artifacts
        Set<Artifact> matchedWarArtifacts = new HashSet<Artifact>();
