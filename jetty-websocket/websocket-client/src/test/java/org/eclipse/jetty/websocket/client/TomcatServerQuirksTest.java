//
//  ========================================================================
//  Copyright (c) 1995-2013 Mort Bay Consulting Pty. Ltd.
//  ------------------------------------------------------------------------
//  All rights reserved. This program and the accompanying materials
//  are made available under the terms of the Eclipse Public License v1.0
//  and Apache License v2.0 which accompanies this distribution.
//
//      The Eclipse Public License is available at
//      http://www.eclipse.org/legal/epl-v10.html
//
//      The Apache License v2.0 is available at
//      http://www.opensource.org/licenses/apache2.0.php
//
//  You may elect to redistribute this code under either of these licenses.
//  ========================================================================
//

package org.eclipse.jetty.websocket.client;

import java.io.IOException;
import java.net.URI;
import java.nio.ByteBuffer;
import java.util.Arrays;
import java.util.concurrent.CountDownLatch;
import java.util.concurrent.TimeUnit;

import org.eclipse.jetty.util.BufferUtil;
import org.eclipse.jetty.websocket.api.Session;
import org.eclipse.jetty.websocket.api.WebSocketAdapter;
import org.eclipse.jetty.websocket.client.blockhead.BlockheadServer;
import org.eclipse.jetty.websocket.client.blockhead.BlockheadServer.ServerConnection;
import org.junit.Assert;
import org.junit.Test;

public class TomcatServerQuirksTest
{
    public static class LatchedSocket extends WebSocketAdapter
    {
        final CountDownLatch openLatch = new CountDownLatch(1);
        final CountDownLatch dataLatch = new CountDownLatch(1);
        final CountDownLatch closeLatch = new CountDownLatch(1);

        @Override
        public void onWebSocketClose(int statusCode, String reason)
        {
            closeLatch.countDown();
        }

        @Override
        public void onWebSocketConnect(Session session)
        {
            openLatch.countDown();
        }

        @Override
        public void onWebSocketText(String message)
        {
            dataLatch.countDown();
        }
    }

    /**
     * Test for when encountering a "Transfer-Encoding: chunked" on a Upgrade Response header.
     * <ul>
     * <li><a href="https://bugs.eclipse.org/bugs/show_bug.cgi?id=393075">Eclipse Jetty Bug #393075</a></li>
     * <li><a href="https://issues.apache.org/bugzilla/show_bug.cgi?id=54067">Apache Tomcat Bug #54067</a></li>
     * </ul>
     * 
     * @throws IOException
     */
    @Test
    public void testTomcat7_0_32_WithTransferEncoding() throws Exception
    {
        BlockheadServer server = new BlockheadServer();
        WebSocketClient client = new WebSocketClient();

        try
        {
            final int bufferSize = 512;

            server.start();

            // Setup Client Factory
            client.start();

            // Create End User WebSocket Class
            LatchedSocket websocket = new LatchedSocket();

            // Open connection
            URI wsURI = server.getWsUri();
            client.connect(websocket,wsURI);

            // Accept incoming connection
            ServerConnection socket = server.accept();
            socket.setSoTimeout(2000); // timeout

            // Issue upgrade
            // Add the extra problematic header that triggers bug found in jetty-io
            socket.addResponseHeader("Transfer-Encoding","chunked");
            socket.upgrade();

            // Wait for proper upgrade
            Assert.assertTrue("Timed out waiting for Client side WebSocket open event",websocket.openLatch.await(1,TimeUnit.SECONDS));

            // Have server write frame.
<<<<<<< HEAD
            int length = bufferSize / 2;
            ByteBuffer serverFrame = ByteBuffer.allocate(bufferSize);
            // BufferUtil.flipToFill(serverFrame);
            serverFrame.put((byte)(0x80 | 0x01)); // FIN + TEXT
            serverFrame.put((byte)0x7E); // No MASK and 2 bytes length
            serverFrame.put((byte)(length >> 8)); // first length byte
            serverFrame.put((byte)(length & 0xFF)); // second length byte
            for (int i = 0; i < length; ++i)
            {
                serverFrame.put((byte)'x');
            }
=======
            byte payload[] = new byte[bufferSize / 2];
            Arrays.fill(payload,(byte)'x');
            ByteBuffer serverFrame = BufferUtil.allocate(bufferSize);
            BufferUtil.flipToFill(serverFrame);
            serverFrame.put((byte)(0x80 | 0x01)); // FIN + TEXT
            serverFrame.put((byte)0x7E); // No MASK and 2 bytes length
            serverFrame.put((byte)(payload.length >> 8)); // first length byte
            serverFrame.put((byte)(payload.length & 0xFF)); // second length byte
            serverFrame.put(payload);
>>>>>>> 43867ff0
            BufferUtil.flipToFlush(serverFrame,0);
            byte buf[] = BufferUtil.toArray(serverFrame);
            socket.write(buf,0,buf.length);
            socket.flush();

            Assert.assertTrue(websocket.dataLatch.await(1000,TimeUnit.SECONDS));
        }
        finally
        {
            client.stop();
            server.stop();
        }
    }
}<|MERGE_RESOLUTION|>--- conflicted
+++ resolved
@@ -104,19 +104,6 @@
             Assert.assertTrue("Timed out waiting for Client side WebSocket open event",websocket.openLatch.await(1,TimeUnit.SECONDS));
 
             // Have server write frame.
-<<<<<<< HEAD
-            int length = bufferSize / 2;
-            ByteBuffer serverFrame = ByteBuffer.allocate(bufferSize);
-            // BufferUtil.flipToFill(serverFrame);
-            serverFrame.put((byte)(0x80 | 0x01)); // FIN + TEXT
-            serverFrame.put((byte)0x7E); // No MASK and 2 bytes length
-            serverFrame.put((byte)(length >> 8)); // first length byte
-            serverFrame.put((byte)(length & 0xFF)); // second length byte
-            for (int i = 0; i < length; ++i)
-            {
-                serverFrame.put((byte)'x');
-            }
-=======
             byte payload[] = new byte[bufferSize / 2];
             Arrays.fill(payload,(byte)'x');
             ByteBuffer serverFrame = BufferUtil.allocate(bufferSize);
@@ -126,7 +113,6 @@
             serverFrame.put((byte)(payload.length >> 8)); // first length byte
             serverFrame.put((byte)(payload.length & 0xFF)); // second length byte
             serverFrame.put(payload);
->>>>>>> 43867ff0
             BufferUtil.flipToFlush(serverFrame,0);
             byte buf[] = BufferUtil.toArray(serverFrame);
             socket.write(buf,0,buf.length);
