--- conflicted
+++ resolved
@@ -72,20 +72,11 @@
         _dir.deleteOnExit();
         assertTrue(_dir.isDirectory());
 
-<<<<<<< HEAD
         tester=new ServletTester("/context");
         tester.getContext().setResourceBase(_dir.getCanonicalPath());
-        tester.getContext().addServlet(DumpServlet.class, "/");
+        tester.getContext().addServlet(TestServlet.class, "/");
         tester.getContext().setAttribute("javax.servlet.context.tempdir", _dir);
         FilterHolder multipartFilter = tester.getContext().addFilter(MultiPartFilter.class,"/*", EnumSet.of(DispatcherType.REQUEST));
-=======
-        tester=new ServletTester();
-        tester.setContextPath("/context");
-        tester.setResourceBase(_dir.getCanonicalPath());
-        tester.addServlet(TestServlet.class, "/");
-        tester.setAttribute("javax.servlet.context.tempdir", _dir);
-        FilterHolder multipartFilter = tester.addFilter(MultiPartFilter.class,"/*", EnumSet.of(DispatcherType.REQUEST));
->>>>>>> 29fda3a7
         multipartFilter.setInitParameter("deleteFiles", "true");
         tester.start();
     }
@@ -225,7 +216,8 @@
      * Test multipart with parts encoded in quoted-printable (RFC1521 section 5)
      */
     @Test
-    public void testPostWithContentTransferEncodingQuotedPrintable() throws Exception {
+    public void testPostWithContentTransferEncodingQuotedPrintable() throws Exception 
+    {
         // generated and parsed test
         HttpTester.Request request = HttpTester.newRequest();
         HttpTester.Response response;
@@ -281,17 +273,17 @@
     @Test
     public void testParameterMap() throws Exception
     {
-        // generated and parsed test
-        HttpTester request = new HttpTester();
-        HttpTester response = new HttpTester();
-
         tester.addServlet(TestServletParameterMap.class,"/test2");
         
-        // test GET
-        request.setMethod("POST");
-        request.setVersion("HTTP/1.0");
-        request.setHeader("Host","tester");
-        request.setURI("/context/test2");
+        // generated and parsed test
+        HttpTester.Request request = HttpTester.newRequest();
+        HttpTester.Response response;
+        
+        // test GET
+        request.setMethod("POST");
+        request.setVersion("HTTP/1.0");
+        request.setHeader("Host","tester");
+        request.setURI("/context/dump");
         
         String boundary="XyXyXy";
         request.setHeader("Content-Type","multipart/form-data; boundary="+boundary);
@@ -308,9 +300,8 @@
         "\r\n--" + boundary + "--\r\n\r\n";
         
         request.setContent(content);
-        
-        response.parse(tester.getResponses(request.generate()));
-        assertTrue(response.getMethod()==null);
+
+        response = HttpTester.parseResponse(tester.getResponses(request.generate()));
         assertEquals(HttpServletResponse.SC_OK,response.getStatus());
         assertTrue(response.getContent().indexOf("brown cow")>=0);
     }
