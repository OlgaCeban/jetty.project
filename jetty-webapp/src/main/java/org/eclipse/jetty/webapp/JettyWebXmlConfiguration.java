//
//  ========================================================================
//  Copyright (c) 1995-2017 Mort Bay Consulting Pty. Ltd.
//  ------------------------------------------------------------------------
//  All rights reserved. This program and the accompanying materials
//  are made available under the terms of the Eclipse Public License v1.0
//  and Apache License v2.0 which accompanies this distribution.
//
//      The Eclipse Public License is available at
//      http://www.eclipse.org/legal/epl-v10.html
//
//      The Apache License v2.0 is available at
//      http://www.opensource.org/licenses/apache2.0.php
//
//  You may elect to redistribute this code under either of these licenses.
//  ========================================================================
//

package org.eclipse.jetty.webapp;

import java.io.IOException;
import java.util.Map;

import org.eclipse.jetty.util.log.Log;
import org.eclipse.jetty.util.log.Logger;
import org.eclipse.jetty.util.resource.Resource;
import org.eclipse.jetty.xml.XmlConfiguration;


/**
 *
 * JettyWebConfiguration.
 *
 * Looks for XmlConfiguration files in WEB-INF.  Searches in order for the first of jetty6-web.xml, jetty-web.xml or web-jetty.xml
 *
 *
 *
 */
public class JettyWebXmlConfiguration extends AbstractConfiguration
{
    private static final Logger LOG = Log.getLogger(JettyWebXmlConfiguration.class);

    /** The value of this property points to the WEB-INF directory of
     * the web-app currently installed.
     * it is passed as a property to the jetty-web.xml file */
    @Deprecated
    public static final String PROPERTY_THIS_WEB_INF_URL = "this.web-inf.url";
    public static final String PROPERTY_WEB_INF_URI = "web-inf.uri";
    public static final String PROPERTY_WEB_INF = "web-inf";
    public static final String XML_CONFIGURATION = "org.eclipse.jetty.webapp.JettyWebXmlConfiguration";
    public static final String JETTY_WEB_XML = "jetty-web.xml";

    public JettyWebXmlConfiguration()
    {
        addDependencies(WebXmlConfiguration.class, FragmentConfiguration.class, MetaInfConfiguration.class);
    }
    
    /**
     * Configure
     * Apply web-jetty.xml configuration
     * @see Configuration#configure(WebAppContext)
     */
    @Override
    public void configure (WebAppContext context) throws Exception
    {
        LOG.debug("Configuring web-jetty.xml");

        Resource web_inf = context.getWebInf();
        // handle any WEB-INF descriptors
        if(web_inf!=null&&web_inf.isDirectory())
        {
            // do jetty.xml file
            Resource jetty=web_inf.addPath("jetty8-web.xml");
            if(!jetty.exists())
                jetty=web_inf.addPath(JETTY_WEB_XML);
            if(!jetty.exists())
                jetty=web_inf.addPath("web-jetty.xml");

            if(jetty.exists())
            {             
                if(LOG.isDebugEnabled())
                    LOG.debug("Configure: "+jetty);

                Object xml_attr=context.getAttribute(XML_CONFIGURATION);
                context.removeAttribute(XML_CONFIGURATION);
<<<<<<< HEAD
                final XmlConfiguration jetty_config = xml_attr instanceof XmlConfiguration
                    ?(XmlConfiguration)xml_attr
                    :new XmlConfiguration(jetty.getURI().toURL());
                setupXmlConfiguration(jetty_config, web_inf);
                
=======
                final XmlConfiguration jetty_config = xml_attr instanceof XmlConfiguration?(XmlConfiguration)xml_attr:new XmlConfiguration(jetty.getURI().toURL());

                setupXmlConfiguration(context, jetty_config, web_inf);

>>>>>>> d5a9f0e0
                try
                {
                    WebAppClassLoader.runWithServerClassAccess(()->{jetty_config.configure(context);return null;});
                }
                catch(Exception e)
                {
                    LOG.warn("Error applying {}",jetty);
                    throw e;
                }
            }
        }
    }

    /**
     * Configures some well-known properties before the XmlConfiguration reads
     * the configuration.
     * @param jetty_config The configuration object.
     * @param web_inf the WEB-INF location
     */
    private void setupXmlConfiguration(WebAppContext context, XmlConfiguration jetty_config, Resource web_inf) throws IOException
    {
        jetty_config.setJettyStandardIdsAndProperties(context.getServer(),null);
        Map<String,String> props = jetty_config.getProperties();
        props.put(PROPERTY_THIS_WEB_INF_URL, web_inf.getURI().toString());  
        props.put(PROPERTY_WEB_INF_URI, XmlConfiguration.normalizeURI(web_inf.getURI().toString()));
        props.put(PROPERTY_WEB_INF, web_inf.toString());
    }
}<|MERGE_RESOLUTION|>--- conflicted
+++ resolved
@@ -83,18 +83,10 @@
 
                 Object xml_attr=context.getAttribute(XML_CONFIGURATION);
                 context.removeAttribute(XML_CONFIGURATION);
-<<<<<<< HEAD
-                final XmlConfiguration jetty_config = xml_attr instanceof XmlConfiguration
-                    ?(XmlConfiguration)xml_attr
-                    :new XmlConfiguration(jetty.getURI().toURL());
-                setupXmlConfiguration(jetty_config, web_inf);
-                
-=======
                 final XmlConfiguration jetty_config = xml_attr instanceof XmlConfiguration?(XmlConfiguration)xml_attr:new XmlConfiguration(jetty.getURI().toURL());
 
                 setupXmlConfiguration(context, jetty_config, web_inf);
 
->>>>>>> d5a9f0e0
                 try
                 {
                     WebAppClassLoader.runWithServerClassAccess(()->{jetty_config.configure(context);return null;});
